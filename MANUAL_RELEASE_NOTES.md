<<<<<<< HEAD
# RUNSTR v0.5.0 - Design Overhaul 
=======
# RUNSTR v0.5.2 - Precision Cycling, League Upgrade, Auto-Post Workout Record🚴‍♂️🏆🔄 

## 🚴‍♂️ **Enhanced Cycling Experience**:
>>>>>>> 251883a2

• Faster Update Frequency - Tracking precision improved from 5 seconds to 1 second for real-time feedback

• Intelligent Stationary Detection - Smart pausing at low speeds (below 0.5 km/h or 0.3 mph)

• Recent Position Analysis - More accurate speed calculation using 10-second position windows

• Speed Smoothing Algorithm - 70/30 exponential smoothing for more stable speed readings

---
## 🏆 **League Improvement**:

• Activity-specific leaderboards that automatically filter based on the user's current activity mode.


<<<<<<< HEAD
Let's Go! 🏃‍♂️💪
=======
---
## 🔄 **Auto-Posting Feature**:

• Seamless Sharing - Option to automatically post workouts as kind 1301 records

• User Control - Enable/disable auto-posting through settings menu

Let's Go! 🏃‍♂️🚴‍♂️🚶‍♀️
>>>>>>> 251883a2
<|MERGE_RESOLUTION|>--- conflicted
+++ resolved
@@ -1,10 +1,6 @@
-<<<<<<< HEAD
-# RUNSTR v0.5.0 - Design Overhaul 
-=======
 # RUNSTR v0.5.2 - Precision Cycling, League Upgrade, Auto-Post Workout Record🚴‍♂️🏆🔄 
 
 ## 🚴‍♂️ **Enhanced Cycling Experience**:
->>>>>>> 251883a2
 
 • Faster Update Frequency - Tracking precision improved from 5 seconds to 1 second for real-time feedback
 
@@ -17,12 +13,9 @@
 ---
 ## 🏆 **League Improvement**:
 
-• Activity-specific leaderboards that automatically filter based on the user's current activity mode.
+• Activity-specific leaderboards that automatically filter based on the user's current activity mode.
 
 
-<<<<<<< HEAD
-Let's Go! 🏃‍♂️💪
-=======
 ---
 ## 🔄 **Auto-Posting Feature**:
 
@@ -30,5 +23,4 @@
 
 • User Control - Enable/disable auto-posting through settings menu
 
-Let's Go! 🏃‍♂️🚴‍♂️🚶‍♀️
->>>>>>> 251883a2
+Let's Go! 🏃‍♂️🚴‍♂️🚶‍♀️